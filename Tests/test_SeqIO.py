# Copyright 2007-2009 by Peter Cock.  All rights reserved.
# This code is part of the Biopython distribution and governed by its
# license.  Please see the LICENSE file that should have been included
# as part of this package.

import os

from Bio import SeqIO
from Bio import AlignIO
from Bio.SeqRecord import SeqRecord
from Bio.Seq import Seq, UnknownSeq
from StringIO import StringIO
from Bio import Alphabet

import warnings
def send_warnings_to_stdout(message, category, filename, lineno,
                                file=None, line=None):
    #TODO - Have Biopython DataLossWarning?
    if category in [UserWarning]:
        print "%s - %s" % (category.__name__, message)
warnings.resetwarnings()
warnings.showwarning = send_warnings_to_stdout


protein_alphas = [Alphabet.generic_protein]
dna_alphas = [Alphabet.generic_dna]
rna_alphas = [Alphabet.generic_rna]
nucleotide_alphas = [Alphabet.generic_nucleotide,
                     Alphabet.Gapped(Alphabet.generic_nucleotide)]
no_alpha_formats = ["fasta","clustal","phylip","tab","ig","stockholm","emboss",
                    "fastq","fastq-solexa","fastq-illumina","qual"]
possible_unknown_seq_formats = ["qual", "genbank", "gb", "embl"]

#List of formats including alignment only file formats we can read AND write.
#The list is initially hard coded to preserve the original order of the unit
#test output, with any new formats added since appended to the end.
test_write_read_alignment_formats = ["fasta","clustal","phylip","stockholm"]
for format in sorted(SeqIO._FormatToWriter):
    if format not in test_write_read_alignment_formats:
        test_write_read_alignment_formats.append(format)
for format in sorted(AlignIO._FormatToWriter):
    if format not in test_write_read_alignment_formats:
        test_write_read_alignment_formats.append(format)
test_write_read_alignment_formats.remove("gb") #an alias for genbank
test_write_read_alignment_formats.remove("fastq-sanger") #an alias for fastq

# test_files is a list of tuples containing:
# - string:  file format
# - boolean: alignment (requires all seqs be same length)
# - string:  relative filename
# - integer: number of sequences

test_files = [ \
    ("sff",    False, 'Roche/E3MFGYR02_random_10_reads.sff', 10),
#Following examples are also used in test_Clustalw.py
    ("clustal",True,  'Clustalw/cw02.aln', 2),
    ("clustal",True,  'Clustalw/opuntia.aln', 7),
    ("clustal",True,  'Clustalw/hedgehog.aln', 5),
    ("clustal",True,  'Clustalw/odd_consensus.aln', 2),
#Following nucleic examples are also used in test_SeqIO_FastaIO.py
    ("fasta",  False, 'Fasta/lupine.nu', 1),
    ("fasta",  False, 'Fasta/elderberry.nu', 1),
    ("fasta",  False, 'Fasta/phlox.nu', 1),
    ("fasta",  False, 'Fasta/centaurea.nu', 1),
    ("fasta",  False, 'Fasta/wisteria.nu', 1),
    ("fasta",  False, 'Fasta/sweetpea.nu', 1),
    ("fasta",  False, 'Fasta/lavender.nu', 1),
#Following protein examples are also used in test_SeqIO_FastaIO.py
    ("fasta",  False, 'Fasta/aster.pro', 1),
    ("fasta",  False, 'Fasta/loveliesbleeding.pro', 1),
    ("fasta",  False, 'Fasta/rose.pro', 1),
    ("fasta",  False, 'Fasta/rosemary.pro', 1),
#Following examples are also used in test_Fasta.py
    ("fasta",  False, 'Fasta/f001', 1), #Protein
    ("fasta",  False, 'Fasta/f002', 3), #DNA
    #("fasta", False, 'Fasta/f003', 2), #Protein with comments
    ("fasta",  False, 'Fasta/fa01', 2), #Protein with gaps
#Following are also used in test_SeqIO_features.py, see also NC_005816.gb
    ("fasta",  False, 'GenBank/NC_005816.fna', 1),
    ("fasta",  False, 'GenBank/NC_005816.ffn', 10),
    ("fasta",  False, 'GenBank/NC_005816.faa', 10),
    ("fasta",  False, 'GenBank/NC_000932.faa', 85),
#Following examples are also used in test_GFF.py
    ("fasta",  False, 'GFF/NC_001802.fna', 1), #upper case
    ("fasta",  False, 'GFF/NC_001802lc.fna', 1), #lower case
    ("fasta",  True,  'GFF/multi.fna', 3), #Trivial nucleotide alignment
#Following example is also used in test_registry.py
    ("fasta",  False, 'Registry/seqs.fasta', 2), #contains blank line
#Following example is also used in test_Nexus.py
    ("nexus",  True,  'Nexus/test_Nexus_input.nex', 9),
#Following examples are also used in test_SwissProt.py
    ("swiss",  False, 'SwissProt/sp001', 1),
    ("swiss",  False, 'SwissProt/sp002', 1),
    ("swiss",  False, 'SwissProt/sp003', 1),
    ("swiss",  False, 'SwissProt/sp004', 1),
    ("swiss",  False, 'SwissProt/sp005', 1),
    ("swiss",  False, 'SwissProt/sp006', 1),
    ("swiss",  False, 'SwissProt/sp007', 1),
    ("swiss",  False, 'SwissProt/sp008', 1),
    ("swiss",  False, 'SwissProt/sp009', 1),
    ("swiss",  False, 'SwissProt/sp010', 1),
    ("swiss",  False, 'SwissProt/sp011', 1),
    ("swiss",  False, 'SwissProt/sp012', 1),
    ("swiss",  False, 'SwissProt/sp013', 1),
    ("swiss",  False, 'SwissProt/sp014', 1),
    ("swiss",  False, 'SwissProt/sp015', 1),
    ("swiss",  False, 'SwissProt/sp016', 1),
#Following example is also used in test_registry.py
    ("swiss",  False, 'Registry/EDD_RAT.dat', 1),
#Following examples are also used in test_GenBank.py
    ("genbank",False, 'GenBank/noref.gb', 1),
    ("genbank",False, 'GenBank/cor6_6.gb', 6),
    ("genbank",False, 'GenBank/iro.gb', 1),
    ("genbank",False, 'GenBank/pri1.gb', 1),
    ("genbank",False, 'GenBank/arab1.gb', 1),
    ("genbank",False, 'GenBank/protein_refseq.gb', 1), #Old version
    ("genbank",False, 'GenBank/protein_refseq2.gb', 1), #Revised version
    ("genbank",False, 'GenBank/extra_keywords.gb', 1),
    ("genbank",False, 'GenBank/one_of.gb', 1),
    ("genbank",False, 'GenBank/NT_019265.gb', 1),
    ("genbank",False, 'GenBank/origin_line.gb', 1),
    ("genbank",False, 'GenBank/blank_seq.gb', 1),
    ("genbank",False, 'GenBank/dbsource_wrap.gb', 1),
    ("genbank",False, 'GenBank/NC_005816.gb', 1), #See also AE017046.embl
    ("genbank",False, 'GenBank/NC_000932.gb', 1),
    ("genbank",False, 'GenBank/pBAD30.gb', 1), #Odd LOCUS line from Vector NTI
# The next example is a truncated copy of gbvrl1.seq from
# ftp://ftp.ncbi.nih.gov/genbank/gbvrl1.seq.gz
# This includes an NCBI header, and the first three records:
    ("genbank",False, 'GenBank/gbvrl1_start.seq', 3),
#Following files are also used in test_GFF.py
    ("genbank",False, 'GFF/NC_001422.gbk', 1),
#Following files are currently only used here:
    ("embl",   False, 'EMBL/TRBG361.embl', 1),
    ("embl",   False, 'EMBL/DD231055_edited.embl', 1),
    ("embl",   False, 'EMBL/SC10H5.embl', 1), # Pre 2006 style ID line
    ("embl",   False, 'EMBL/U87107.embl', 1), # Old ID line with SV line
    ("embl",   False, 'EMBL/AAA03323.embl', 1), # 2008, PA line but no AC
    ("embl",   False, 'EMBL/AE017046.embl', 1), #See also NC_005816.gb
    ("stockholm", True,  'Stockholm/simple.sth', 2),
    ("stockholm", True,  'Stockholm/funny.sth', 5),
#Following PHYLIP files are currently only used here and in test_AlignIO.py,
#and are mostly from Joseph Felsenstein's PHYLIP v3.6 documentation:
    ("phylip", True,  'Phylip/reference_dna.phy', 6),
    ("phylip", True,  'Phylip/reference_dna2.phy', 6),
    ("phylip", True,  'Phylip/hennigian.phy', 10),
    ("phylip", True,  'Phylip/horses.phy', 10),
    ("phylip", True,  'Phylip/random.phy', 10),
    ("phylip", True,  'Phylip/interlaced.phy', 3),
    ("phylip", True,  'Phylip/interlaced2.phy', 4),
#Following are EMBOSS simple or pairs format alignments
    ("emboss", True,  'Emboss/alignret.txt', 4),
    ("emboss", False, 'Emboss/needle.txt', 10),
    ("emboss", True,  'Emboss/water.txt', 2),
#Following PHD (PHRAP) sequencing files are also used in test_Phd.py
    ("phd", False, 'Phd/phd1', 3),
    ("phd", False, 'Phd/phd2', 1),
    ("phd", False, 'Phd/phd_solexa', 2),
    ("phd", False, 'Phd/phd_454', 1),
#Following ACE assembly files are also used in test_Ace.py
    ("ace", False, 'Ace/contig1.ace', 2),
    ("ace", False, 'Ace/consed_sample.ace', 1),
    ("ace", False, 'Ace/seq.cap.ace', 1),
#Following IntelliGenetics / MASE files are also used in test_intelligenetics.py
    ("ig",  False, 'IntelliGenetics/TAT_mase_nuc.txt', 17),
    ("ig",  True,  'IntelliGenetics/VIF_mase-pro.txt', 16),
    #This next file is a MASE alignment but sequence O_ANT70 is shorter than
    #the others (so the to_alignment() call will fail).  Perhaps MASE doesn't
    #write trailing gaps?
    ("ig",  False,  'IntelliGenetics/vpu_nucaligned.txt', 9),
#Following NBRD-PIR files are used in test_nbrf.py
    ("pir", False, 'NBRF/B_nuc.pir', 444),
    ("pir", False, 'NBRF/Cw_prot.pir', 111),
    ("pir", False, 'NBRF/DMA_nuc.pir', 4),
    ("pir", False, 'NBRF/DMB_prot.pir', 6),
    ("pir", True,  'NBRF/clustalw.pir', 2),
#Following quality files are also used in the Bio.SeqIO.QualityIO doctests:
    ("fasta", True, 'Quality/example.fasta', 3),
    ("qual",  False,'Quality/example.qual',  3),
    ("fastq", True, 'Quality/example.fastq', 3),
    ("fastq", True, 'Quality/tricky.fastq', 4),
    ("fastq", False,'Quality/sanger_faked.fastq', 1),
    ("fastq", False,'Quality/sanger_93.fastq', 1),
    ("fastq-illumina", False,'Quality/illumina_faked.fastq', 1),
    ("fastq-solexa", False, 'Quality/solexa_faked.fastq', 1),
    ("fastq-solexa", True, 'Quality/solexa_example.fastq', 5),
    ]

# This is a list of two-tuples.  Each tuple contains a
# list of SeqRecord objects and a description (string)
test_records = [
    ([], "zero records"),
    ([SeqRecord(Seq("CHSMAIKLSSEHNIPSGIANAL",Alphabet.generic_protein), id="Alpha"),
      SeqRecord(Seq("HNGFTALEGEIHHLTHGEKVAF",Alphabet.generic_protein), id="Gamma"),
      SeqRecord(Seq("DITHGVG",Alphabet.generic_protein), id="delta")],
     "three peptides of different lengths"),
    ([SeqRecord(Seq("CHSMAIKLSSEHNIPSGIANAL",Alphabet.generic_protein), id="Alpha"),
      SeqRecord(Seq("VHGMAHPLGAFYNTPHGVANAI",Alphabet.generic_protein), id="Beta"),
      SeqRecord(Seq("HNGFTALEGEIHHLTHGEKVAF",Alphabet.generic_protein), id="Gamma")],
     "three proteins alignment"),
    ([SeqRecord(Seq("AATAAACCTTGCTGGCCATTGTGATCCATCCA",Alphabet.generic_dna), id="X"),
      SeqRecord(Seq("ACTCAACCTTGCTGGTCATTGTGACCCCAGCA",Alphabet.generic_dna), id="Y"),
      SeqRecord(Seq("TTTCCTCGGAGGCCAATCTGGATCAAGACCAT",Alphabet.generic_dna), id="Z")],
     "three DNA sequence alignment"),
    ([SeqRecord(Seq("AATAAACCTTGCTGGCCATTGTGATCCATCCA",Alphabet.generic_dna), id="X",
                name="The\nMystery\rSequece:\r\nX"),
      SeqRecord(Seq("ACTCAACCTTGCTGGTCATTGTGACCCCAGCA",Alphabet.generic_dna), id="Y",
                description="an%sevil\rdescription right\nhere" % os.linesep),
      SeqRecord(Seq("TTTCCTCGGAGGCCAATCTGGATCAAGACCAT",Alphabet.generic_dna), id="Z")],
     "3 DNA seq alignment with CR/LF in name/descr"),
    ([SeqRecord(Seq("CHSMAIKLSSEHNIPSGIANAL",Alphabet.generic_protein), id="Alpha"),
      SeqRecord(Seq("VHGMAHPLGAFYNTPHGVANAI",Alphabet.generic_protein), id="Beta"),
      SeqRecord(Seq("VHGMAHPLGAFYNTPHGVANAI",Alphabet.generic_protein), id="Beta"),
      SeqRecord(Seq("HNGFTALEGEIHHLTHGEKVAF",Alphabet.generic_protein), id="Gamma")],
     "alignment with repeated record"),
    ]
# Meddle with the annotation too:
assert test_records[4][1] == "3 DNA seq alignment with CR/LF in name/descr"
# Add a list of strings,
test_records[4][0][2].annotations["note"] = ["Note%salso" % os.linesep \
                                    + "\r\nhas\n evil line\rbreaks!", "Wow"]
# Add a simple string
test_records[4][0][2].annotations["comment"] = "More%sof" % os.linesep \
                                          + "\r\nthese\n evil line\rbreaks!"
# Add a float too:
test_records[4][0][2].annotations["weight"] = 2.5

def compare_record(record_one, record_two):
    """This is meant to be a strict comparison for exact agreement..."""
    assert isinstance(record_one, SeqRecord)
    assert isinstance(record_two, SeqRecord)
    if record_one.id != record_two.id:
        return False
    if record_one.name != record_two.name:
        return False
    if record_one.description != record_two.description:
        return False
    if record_one.seq is not None and record_two.seq is not None \
    and record_one.seq.tostring() != record_two.seq.tostring():
        return False
    #TODO - check features and annotation (see code for BioSQL tests)
    for key in set(record_one.letter_annotations).intersection( \
                   record_two.letter_annotations):
        if record_one.letter_annotations[key] != \
           record_two.letter_annotations[key]:
            return False
    return True

def record_summary(record, indent=" "):
    """Returns a concise summary of a SeqRecord object as a string"""
    if record.id == record.name:
        answer = "%sID and Name='%s',\n%sSeq='" % (indent, record.id, indent)
    else:
        answer = "%sID = '%s', Name='%s',\n%sSeq='" % (indent, record.id, record.name, indent)
    if record.seq is None:
        answer += "None"
    else:
        if len(record.seq) > 50:
            answer += record.seq[:40].tostring() + "..." + record.seq[-7:].tostring()
        else:
            answer += record.seq.tostring()
        answer += "', length=%i" % (len(record.seq))
    return answer

def col_summary(col_text):
    if len(col_text) < 65:
        return col_text
    else:
        return col_text[:60] + "..." + col_text[-5:]

def alignment_summary(alignment, index=" "):
    """Returns a concise summary of an Alignment object as a string"""
    answer = []
    alignment_len = alignment.get_alignment_length()
    rec_count = len(alignment.get_all_seqs())
    for i in range(min(5,alignment_len)):
        answer.append(index + col_summary(alignment.get_column(i)) \
                            + " alignment column %i" % i)
    if alignment_len > 5:
        i = alignment_len - 1
        answer.append(index + col_summary("|" * rec_count) \
                            + " ...")
        answer.append(index + col_summary(alignment.get_column(i)) \
                            + " alignment column %i" % i)
    return "\n".join(answer)


def check_simple_write_read(records, indent=" "):
    #print indent+"Checking we can write and then read back these records"
    for format in test_write_read_alignment_formats:
        if format not in possible_unknown_seq_formats \
        and isinstance(records[0].seq, UnknownSeq) \
        and len(records[0].seq) > 100:
           #Skipping for speed.  Some of the unknown sequences are
           #rather long, and it seems a bit pointless to record them.
           continue
        print indent+"Checking can write/read as '%s' format" % format
        
        #Going to write to a handle...
        handle = StringIO()
        
        try:
            c = SeqIO.write(sequences=records, handle=handle, format=format)
            assert c == len(records)
        except (TypeError, ValueError), e:
            #This is often expected to happen, for example when we try and
            #write sequences of different lengths to an alignment file.
            if "len()" in str(e):
                #Python 2.4.3,
                #>>> len(None)
                #...
                #TypeError: len() of unsized object
                #
                #Python 2.5.2,
                #>>> len(None)
                #...
                #TypeError: object of type 'NoneType' has no len()
                print "Failed: Probably len() of None"
            else:
                print indent+"Failed: %s" % str(e)
            assert format != t_format, \
                   "Should be able to re-write in the original format!"
            #Carry on to the next format:
            continue

        handle.flush()
        handle.seek(0)
        #Now ready to read back from the handle...
        try:
            records2 = list(SeqIO.parse(handle=handle, format=format))
        except ValueError, e:
            #This is BAD.  We can't read our own output.
            #I want to see the output when called from the test harness,
            #run_tests.py (which can be funny about new lines on Windows)
            handle.seek(0)
            raise ValueError("%s\n\n%s\n\n%s" \
                              % (str(e), repr(handle.read()), repr(records)))

        assert len(records2) == t_count
        for r1, r2 in zip(records, records2):
            #Check the bare minimum (ID and sequence) as
            #many formats can't store more than that.

            #Check the sequence
            if format in ["gb", "genbank"]:
                #The GenBank parser will convert everything to upper case.
                assert r1.seq.tostring().upper() == r2.seq.tostring()
            elif format == "qual":
                assert isinstance(r2.seq, UnknownSeq)
                assert len(r2) == len(r1)
            else:
                assert r1.seq.tostring() == r2.seq.tostring()
            #Beware of different quirks and limitations in the
            #valid character sets and the identifier lengths!
            if format=="phylip":
                assert r1.id.replace("[","").replace("]","")[:10] == r2.id, \
                       "'%s' vs '%s'" % (r1.id, r2.id)
            elif format=="clustal":
                assert r1.id.replace(" ","_")[:30] == r2.id, \
                       "'%s' vs '%s'" % (r1.id, r2.id)
            elif format=="stockholm":
                assert r1.id.replace(" ","_") == r2.id, \
                       "'%s' vs '%s'" % (r1.id, r2.id)
            elif format=="fasta":
                assert r1.id.split()[0] == r2.id
            else:
                assert r1.id == r2.id, \
                       "'%s' vs '%s'" % (r1.id, r2.id)


#Check parsers can cope with an empty file
<<<<<<< HEAD
for t_format in SeqIO._FormatToIterator :
    if t_format in ["sff", "sff-trim"] :
        #Not allowed empty SFF files.
        continue
=======
for t_format in SeqIO._FormatToIterator:
>>>>>>> f3a6b26c
    handle = StringIO()
    records = list(SeqIO.parse(handle, t_format))
    assert len(records) == 0

for (t_format, t_alignment, t_filename, t_count) in test_files:
    print "Testing reading %s format file %s" % (t_format, t_filename)
    assert os.path.isfile(t_filename), t_filename

    #Try as an iterator using handle
    records  = list(SeqIO.parse(handle=open(t_filename,"r"), format=t_format))
    assert len(records)  == t_count, \
         "Found %i records but expected %i" % (len(records), t_count)

    #Try using the iterator with a for loop
    records2 = []
    for record in SeqIO.parse(handle=open(t_filename,"r"), format=t_format):
        records2.append(record)
    assert len(records2) == t_count

    #Try using the iterator with the next() method
    records3 = []
    seq_iterator = SeqIO.parse(handle=open(t_filename,"r"), format=t_format)
    while True:
        try:
            record = seq_iterator.next()
        except StopIteration:
            record = None
        #Note that if the SeqRecord class has a __len__ method,
        #and it has a zero-length sequence, this would fail an
        #"if record" test.
        if record is not None:
            records3.append(record)
        else:
            break

    #Try a mixture of next() and list (a torture test!)
    seq_iterator = SeqIO.parse(handle=open(t_filename,"r"), format=t_format)
    try:
        record = seq_iterator.next()
    except StopIteration:
        record = None
    if record is not None:
        records4 = [record]
        records4.extend(list(seq_iterator))
    else:
        records4 = []
    assert len(records4) == t_count

    #Try a mixture of next() and for loop (a torture test!)
    seq_iterator = SeqIO.parse(handle=open(t_filename,"r"), format=t_format)
    try:
        record = seq_iterator.next()
    except StopIteration:
        record = None
    if record is not None:
        records5 = [record]
        for record in seq_iterator:
            records5.append(record)
    else:
        records5 = []
    assert len(records5) == t_count

    for i in range(t_count):
        record = records[i]

        #Check returned expected object type
        assert isinstance(record, SeqRecord)
        if t_format in possible_unknown_seq_formats:
            assert isinstance(record.seq, Seq) or \
                   isinstance(record.seq, UnknownSeq)
        else:
            assert isinstance(record.seq, Seq)
        assert isinstance(record.id, basestring)
        assert isinstance(record.name, basestring)
        assert isinstance(record.description, basestring)
        assert record.id != ""

        if "accessions" in record.annotations:
            accs = record.annotations["accessions"]
            #Check for blanks, or entries with leading/trailing spaces
            for acc in accs:
                assert acc and acc == acc.strip(), \
                    "Bad accession in annotations: %s" % repr(acc)
            assert len(set(accs)) == len(accs), \
                   "Repeated accession in annotations: %s" % repr(accs)
        for ref in record.dbxrefs:
            assert ref and ref == ref.strip(), \
                "Bad cross reference in dbxrefs: %s" % repr(ref)
        assert len(record.dbxrefs) == len(record.dbxrefs), \
               "Repeated cross reference in dbxrefs: %s" % repr(record.dbxrefs)
                
            
        #Check the lists obtained by the different methods agree
        assert compare_record(record, records2[i])
        assert compare_record(record, records3[i])
        assert compare_record(record, records4[i])
        assert compare_record(record, records5[i])

        if i < 3:
            print record_summary(record)
    # Only printed the only first three records: 0,1,2 
    if t_count > 4:
        print " ..."
    if t_count > 3:
        print record_summary(records[-1])

    # Check Bio.SeqIO.read(...)
    if t_count == 1:
        record = SeqIO.read(handle=open(t_filename), format=t_format)
        assert isinstance(record, SeqRecord)
    else:
        try:
            record = SeqIO.read(open(t_filename), t_format)
            assert False, "Bio.SeqIO.read(...) should have failed"
        except ValueError:
            #Expected to fail
            pass

    # Check alphabets
    for record in records:
        base_alpha = Alphabet._get_base_alphabet(record.seq.alphabet)
        assert isinstance(base_alpha, Alphabet.SingleLetterAlphabet)
        if t_format in no_alpha_formats:
            assert base_alpha == Alphabet.single_letter_alphabet # Too harsh?
    if base_alpha is None:
        good = []
        bad =[]
        given_alpha=None
    elif isinstance(base_alpha, Alphabet.ProteinAlphabet):
        good = protein_alphas
        bad = dna_alphas + rna_alphas + nucleotide_alphas
    elif isinstance(base_alpha, Alphabet.RNAAlphabet):
        good = nucleotide_alphas + rna_alphas
        bad = protein_alphas + dna_alphas
    elif isinstance(base_alpha, Alphabet.DNAAlphabet):
        good = nucleotide_alphas + dna_alphas
        bad = protein_alphas + rna_alphas
    elif isinstance(base_alpha, Alphabet.NucleotideAlphabet):
        good = nucleotide_alphas
        bad = protein_alphas
    else:
        assert t_format in no_alpha_formats, "Got %s from %s file" \
               % (repr(base_alpha), t_format)
        good = protein_alphas + dna_alphas + rna_alphas + nucleotide_alphas
        bad = []
    for given_alpha in good:
        #These should all work...
        given_base = Alphabet._get_base_alphabet(given_alpha)
        for record in SeqIO.parse(open(t_filename),t_format,given_alpha):
            base_alpha = Alphabet._get_base_alphabet(record.seq.alphabet)
            assert isinstance(base_alpha, given_base.__class__)
            assert base_alpha == given_base
        if t_count == 1:
            record = SeqIO.read(open(t_filename),t_format,given_alpha)
            assert isinstance(base_alpha, given_base.__class__)
            assert base_alpha == given_base
    for given_alpha in bad:
        #These should all fail...
        try:
            print SeqIO.parse(open(t_filename),t_format,given_alpha).next()
            assert False, "Forcing wrong alphabet, %s, should fail (%s)" \
                   % (repr(given_alpha), t_filename)
        except ValueError:
            pass
    del good, bad, given_alpha, base_alpha

    if t_alignment:
        print "Testing reading %s format file %s as an alignment" \
              % (t_format, t_filename)

        #Using SeqIO.to_alignment(SeqIO.parse(...))
        alignment = SeqIO.to_alignment(SeqIO.parse( \
                    handle=open(t_filename,"r"), format=t_format))
        assert len(alignment.get_all_seqs()) == t_count

        alignment_len = alignment.get_alignment_length()

        #Check the record order agrees, and double check the
        #sequence lengths all agree too.
        for i in range(t_count):
            assert compare_record(records[i], alignment.get_all_seqs()[i])
            assert len(records[i].seq) == alignment_len

        print alignment_summary(alignment)

    #Some alignment file formats have magic characters which mean
    #use the letter in this position in the first sequence.
    #They should all have been converted by the parser, but if
    #not reversing the record order might expose an error.  Maybe.
    records.reverse()
    check_simple_write_read(records)

print "Finished tested reading files"
print
print "Starting testing writing records"
print "(Note that some of these are expected to 'fail' and say why)"
print
for (records, descr) in test_records:
    print "Testing can write/read %s" % descr
    for format in test_write_read_alignment_formats:
        print " Checking can write/read as '%s' format" % format

        #################
        # Write records #
        #################
        handle = StringIO()
        try:
            c = SeqIO.write(records, handle, format)
            assert c == len(records)
        except ValueError, e:
            #This is expected to happen on many of the examples.
            print " Failed: %s" % str(e)
            continue #goto next test

        #################
        # Read records  #
        #################
        handle.seek(0)
        try:
            new_records = list(SeqIO.parse(handle, format))
        except ValueError, e:
            #THIS INDICATES A SIGNIFICANT PROBLEM,
            #as we can't read the file we just wrote!
            print " FAILED: %s" % str(e)
            continue #goto next test

        #################
        # Check records #
        #################
        assert len(new_records) == len(records)
        for record, new_record in zip(records, new_records):
            if format == "nexus":
                #The nexus parser will dis-ambiguate repeated record ids.
                assert record.id == new_record.id or \
                       new_record.id.startswith(record.id+".copy")
            else:
                assert record.id == new_record.id
            assert record.seq.tostring() == new_record.seq.tostring()
            #Using compare_record(record, new_record) is too strict

        #Close now, after checking, so that it can be used at the console for debugging
        handle.close()

#Check writers can cope with no alignments
<<<<<<< HEAD
for format in SeqIO._FormatToWriter :
    handle = StringIO()
    try :
        assert 0 == SeqIO.write([], handle, format), \
               "Writing no records to %s format should work!" \
               % t_format
    except ValueError, err:
        print "Writing no records to %s format failed: %s" % (format, err)

=======
for format in SeqIO._FormatToWriter:
     handle = StringIO()
     assert 0 == SeqIO.write([], handle, format), \
            "Writing no records to %s format should work!" \
            % t_format        
>>>>>>> f3a6b26c
print "Finished tested writing files"<|MERGE_RESOLUTION|>--- conflicted
+++ resolved
@@ -369,14 +369,10 @@
 
 
 #Check parsers can cope with an empty file
-<<<<<<< HEAD
-for t_format in SeqIO._FormatToIterator :
-    if t_format in ["sff", "sff-trim"] :
+for t_format in SeqIO._FormatToIterator:
+    if t_format in ["sff", "sff-trim"]:
         #Not allowed empty SFF files.
         continue
-=======
-for t_format in SeqIO._FormatToIterator:
->>>>>>> f3a6b26c
     handle = StringIO()
     records = list(SeqIO.parse(handle, t_format))
     assert len(records) == 0
@@ -621,8 +617,7 @@
         handle.close()
 
 #Check writers can cope with no alignments
-<<<<<<< HEAD
-for format in SeqIO._FormatToWriter :
+for format in SeqIO._FormatToWriter:
     handle = StringIO()
     try :
         assert 0 == SeqIO.write([], handle, format), \
@@ -631,11 +626,4 @@
     except ValueError, err:
         print "Writing no records to %s format failed: %s" % (format, err)
 
-=======
-for format in SeqIO._FormatToWriter:
-     handle = StringIO()
-     assert 0 == SeqIO.write([], handle, format), \
-            "Writing no records to %s format should work!" \
-            % t_format        
->>>>>>> f3a6b26c
 print "Finished tested writing files"